--- conflicted
+++ resolved
@@ -3,8 +3,6 @@
 name = "openssl"
 version = "0.0.1"
 authors = ["Steven Fackler <sfackler@gmail.com"]
-<<<<<<< HEAD
-=======
 
 [lib]
 
@@ -14,5 +12,4 @@
 [features]
 tlsv1_2 = []
 tlsv1_1 = []
-sslv2 = []
->>>>>>> 4fd169a1
+sslv2 = []