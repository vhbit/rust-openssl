#![allow(non_camel_case_types)]

use libc::{c_int, c_void, c_long, c_ulong, c_char};

use bio;
use x509;

pub type SSL_CTX = c_void;
pub type SSL_METHOD = c_void;
pub type COMP_METHOD = c_void;
pub type SSL = c_void;
pub type CRYPTO_EX_DATA = c_void;

pub type CRYPTO_EX_new = extern "C" fn(parent: *mut c_void, ptr: *mut c_void,
                                       ad: *const CRYPTO_EX_DATA, idx: c_int,
                                       argl: c_long, argp: *const c_void) -> c_int;
pub type CRYPTO_EX_dup = extern "C" fn(to: *mut CRYPTO_EX_DATA,
                                       from: *mut CRYPTO_EX_DATA, from_d: *mut c_void,
                                       idx: c_int, argl: c_long, argp: *mut c_void)
                                       -> c_int;
pub type CRYPTO_EX_free = extern "C" fn(parent: *mut c_void, ptr: *mut c_void,
                                        ad: *mut CRYPTO_EX_DATA, idx: c_int,
                                        argl: c_long, argp: *mut c_void);

pub static CRYPTO_LOCK: c_int = 1;

pub static SSL_ERROR_NONE: c_int = 0;
pub static SSL_ERROR_SSL: c_int = 1;
pub static SSL_ERROR_WANT_READ: c_int = 2;
pub static SSL_ERROR_WANT_WRITE: c_int = 3;
pub static SSL_ERROR_WANT_X509_LOOKUP: c_int = 4;
pub static SSL_ERROR_SYSCALL: c_int = 5;
pub static SSL_ERROR_ZERO_RETURN: c_int = 6;
pub static SSL_ERROR_WANT_CONNECT: c_int = 7;
pub static SSL_ERROR_WANT_ACCEPT: c_int = 8;

pub static SSL_VERIFY_NONE: c_int = 0;
pub static SSL_VERIFY_PEER: c_int = 1;

pub static SSL_CTRL_SET_TLSEXT_HOSTNAME: c_int = 55;

pub static TLSEXT_NAMETYPE_host_name: c_long = 0;


<<<<<<< HEAD
pub static X509_FILETYPE_PEM: c_int = 1;
pub static X509_FILETYPE_ASN1: c_int = 2;
pub static X509_FILETYPE_DEFAULT: c_int = 3;

#[cfg(target_os = "macos")]
=======
#[cfg(target_os = "macos", feature = "tlsv1_1")]
#[cfg(target_os = "macos", feature = "tlsv1_2")]
>>>>>>> 4fd169a1
#[link(name="ssl.1.0.0")]
#[link(name="crypto.1.0.0")]
extern {}

<<<<<<< HEAD

#[cfg(not(target_os = "macos"))]
=======
#[cfg(not(target_os = "macos"))]
#[cfg(target_os = "macos", not(feature = "tlsv1_1"), not(feature = "tlsv1_2"))]
>>>>>>> 4fd169a1
#[link(name="ssl")]
#[link(name="crypto")]
extern {}

extern "C" {
    pub fn CRYPTO_num_locks() -> c_int;
    pub fn CRYPTO_set_locking_callback(func: extern "C" fn(mode: c_int,
                                                           n: c_int,
                                                           file: *const c_char,
                                                           line: c_int));

    pub fn ERR_get_error() -> c_ulong;

    pub fn SSL_library_init() -> c_int;

    #[cfg(feature = "sslv2")]
    pub fn SSLv2_method() -> *const SSL_METHOD;
    pub fn SSLv3_method() -> *const SSL_METHOD;
    pub fn TLSv1_method() -> *const SSL_METHOD;
<<<<<<< HEAD
    pub fn TLSv1_1_method() -> *const SSL_METHOD;
=======
    #[cfg(feature = "tlsv1_1")]
    pub fn TLSv1_1_method() -> *const SSL_METHOD;
    #[cfg(feature = "tlsv1_2")]
>>>>>>> 4fd169a1
    pub fn TLSv1_2_method() -> *const SSL_METHOD;
    pub fn SSLv23_method() -> *const SSL_METHOD;

    pub fn SSL_CTX_new(method: *const SSL_METHOD) -> *mut SSL_CTX;
    pub fn SSL_CTX_free(ctx: *mut SSL_CTX);
    pub fn SSL_CTX_set_verify(ctx: *mut SSL_CTX, mode: c_int,
                              verify_callback: Option<extern fn(c_int, *mut x509::ffi::X509_STORE_CTX) -> c_int>);
    pub fn SSL_CTX_load_verify_locations(ctx: *mut SSL_CTX, CAfile: *const c_char,
                                         CApath: *const c_char) -> c_int;
    pub fn SSL_CTX_get_ex_new_index(argl: c_long, argp: *const c_void,
                                    new_func: Option<CRYPTO_EX_new>,
                                    dup_func: Option<CRYPTO_EX_dup>,
                                    free_func: Option<CRYPTO_EX_free>)
                                    -> c_int;
    pub fn SSL_CTX_set_ex_data(ctx: *mut SSL_CTX, idx: c_int, data: *mut c_void)
                               -> c_int;
    pub fn SSL_CTX_get_ex_data(ctx: *mut SSL_CTX, idx: c_int) -> *mut c_void;

    pub fn SSL_CTX_use_certificate_file(ctx: *mut SSL_CTX, cert_file: *const c_char, file_type: c_int) -> c_int;
    pub fn SSL_CTX_use_PrivateKey_file(ctx: *mut SSL_CTX, key_file: *const c_char, file_type: c_int) -> c_int;
<<<<<<< HEAD

    pub fn X509_STORE_CTX_get_ex_data(ctx: *mut X509_STORE_CTX, idx: c_int)
                                      -> *mut c_void;
    pub fn X509_STORE_CTX_get_current_cert(ct: *mut X509_STORE_CTX) -> *mut X509;
    pub fn X509_STORE_CTX_get_error(ctx: *mut X509_STORE_CTX) -> c_int;

    pub fn X509_get_subject_name(x: *mut X509) -> *mut X509_NAME;

    pub fn SSL_new(ctx: *mut SSL_CTX) -> *mut SSL;
    pub fn SSL_free(ssl: *mut SSL);
    pub fn SSL_dup(ssl: *mut SSL) -> *mut SSL;
    pub fn SSL_set_bio(ssl: *mut SSL, rbio: *mut BIO, wbio: *mut BIO);
    pub fn SSL_get_rbio(ssl: *mut SSL) -> *mut BIO;
    pub fn SSL_get_wbio(ssl: *mut SSL) -> *mut BIO;
=======

    pub fn SSL_new(ctx: *mut SSL_CTX) -> *mut SSL;
    pub fn SSL_free(ssl: *mut SSL);
    pub fn SSL_set_bio(ssl: *mut SSL, rbio: *mut bio::ffi::BIO, wbio: *mut bio::ffi::BIO);
    pub fn SSL_get_rbio(ssl: *mut SSL) -> *mut bio::ffi::BIO;
    pub fn SSL_get_wbio(ssl: *mut SSL) -> *mut bio::ffi::BIO;
>>>>>>> 4fd169a1
    pub fn SSL_connect(ssl: *mut SSL) -> c_int;
    pub fn SSL_ctrl(ssl: *mut SSL, cmd: c_int, larg: c_long,
                    parg: *mut c_void) -> c_long;
    pub fn SSL_get_error(ssl: *mut SSL, ret: c_int) -> c_int;
    pub fn SSL_read(ssl: *mut SSL, buf: *mut c_void, num: c_int) -> c_int;
    pub fn SSL_write(ssl: *mut SSL, buf: *const c_void, num: c_int) -> c_int;
    pub fn SSL_get_ex_data_X509_STORE_CTX_idx() -> c_int;
    pub fn SSL_get_SSL_CTX(ssl: *mut SSL) -> *mut SSL_CTX;
    pub fn SSL_get_current_compression(ssl: *mut SSL) -> *const COMP_METHOD;

    pub fn SSL_COMP_get_name(comp: *const COMP_METHOD) -> *const c_char;

    pub fn SSL_load_error_strings();
    pub fn ERR_load_crypto_strings();
    pub fn ERR_reason_error_string(error: c_ulong) -> *const c_char;
}

#[cfg(target_os = "win32")]
#[link(name="gdi32")]
#[link(name="wsock32")]
extern { }<|MERGE_RESOLUTION|>--- conflicted
+++ resolved
@@ -42,27 +42,14 @@
 pub static TLSEXT_NAMETYPE_host_name: c_long = 0;
 
 
-<<<<<<< HEAD
-pub static X509_FILETYPE_PEM: c_int = 1;
-pub static X509_FILETYPE_ASN1: c_int = 2;
-pub static X509_FILETYPE_DEFAULT: c_int = 3;
-
-#[cfg(target_os = "macos")]
-=======
 #[cfg(target_os = "macos", feature = "tlsv1_1")]
 #[cfg(target_os = "macos", feature = "tlsv1_2")]
->>>>>>> 4fd169a1
 #[link(name="ssl.1.0.0")]
 #[link(name="crypto.1.0.0")]
 extern {}
 
-<<<<<<< HEAD
-
-#[cfg(not(target_os = "macos"))]
-=======
 #[cfg(not(target_os = "macos"))]
 #[cfg(target_os = "macos", not(feature = "tlsv1_1"), not(feature = "tlsv1_2"))]
->>>>>>> 4fd169a1
 #[link(name="ssl")]
 #[link(name="crypto")]
 extern {}
@@ -82,13 +69,9 @@
     pub fn SSLv2_method() -> *const SSL_METHOD;
     pub fn SSLv3_method() -> *const SSL_METHOD;
     pub fn TLSv1_method() -> *const SSL_METHOD;
-<<<<<<< HEAD
-    pub fn TLSv1_1_method() -> *const SSL_METHOD;
-=======
     #[cfg(feature = "tlsv1_1")]
     pub fn TLSv1_1_method() -> *const SSL_METHOD;
     #[cfg(feature = "tlsv1_2")]
->>>>>>> 4fd169a1
     pub fn TLSv1_2_method() -> *const SSL_METHOD;
     pub fn SSLv23_method() -> *const SSL_METHOD;
 
@@ -109,29 +92,12 @@
 
     pub fn SSL_CTX_use_certificate_file(ctx: *mut SSL_CTX, cert_file: *const c_char, file_type: c_int) -> c_int;
     pub fn SSL_CTX_use_PrivateKey_file(ctx: *mut SSL_CTX, key_file: *const c_char, file_type: c_int) -> c_int;
-<<<<<<< HEAD
-
-    pub fn X509_STORE_CTX_get_ex_data(ctx: *mut X509_STORE_CTX, idx: c_int)
-                                      -> *mut c_void;
-    pub fn X509_STORE_CTX_get_current_cert(ct: *mut X509_STORE_CTX) -> *mut X509;
-    pub fn X509_STORE_CTX_get_error(ctx: *mut X509_STORE_CTX) -> c_int;
-
-    pub fn X509_get_subject_name(x: *mut X509) -> *mut X509_NAME;
-
-    pub fn SSL_new(ctx: *mut SSL_CTX) -> *mut SSL;
-    pub fn SSL_free(ssl: *mut SSL);
-    pub fn SSL_dup(ssl: *mut SSL) -> *mut SSL;
-    pub fn SSL_set_bio(ssl: *mut SSL, rbio: *mut BIO, wbio: *mut BIO);
-    pub fn SSL_get_rbio(ssl: *mut SSL) -> *mut BIO;
-    pub fn SSL_get_wbio(ssl: *mut SSL) -> *mut BIO;
-=======
 
     pub fn SSL_new(ctx: *mut SSL_CTX) -> *mut SSL;
     pub fn SSL_free(ssl: *mut SSL);
     pub fn SSL_set_bio(ssl: *mut SSL, rbio: *mut bio::ffi::BIO, wbio: *mut bio::ffi::BIO);
     pub fn SSL_get_rbio(ssl: *mut SSL) -> *mut bio::ffi::BIO;
     pub fn SSL_get_wbio(ssl: *mut SSL) -> *mut bio::ffi::BIO;
->>>>>>> 4fd169a1
     pub fn SSL_connect(ssl: *mut SSL) -> c_int;
     pub fn SSL_ctrl(ssl: *mut SSL, cmd: c_int, larg: c_long,
                     parg: *mut c_void) -> c_long;
